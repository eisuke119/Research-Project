--- conflicted
+++ resolved
@@ -22,11 +22,8 @@
     KMediod,
     align_labels_via_linear_sum_assignemt,
     compute_eval_metrics,
-<<<<<<< HEAD
-    compute_silhouette_score
-=======
+    compute_silhouette_score,
     process_unpredicted_contigs,
->>>>>>> c928fa12
 )
 
 import warnings
@@ -120,27 +117,9 @@
                 label_mappings[label] for label in postprocessed_predictions
             ]
 
-<<<<<<< HEAD
         compute_eval_metrics(labels_in_preds, valid_predictions, results_threshold_similarities_path, model_name)
         compute_silhouette_score(embeddings_evaluate, labels_in_preds, results_silhouette_score_path, model_name)
 
-=======
-            results = compute_eval_metrics(
-                postprosessed_labels, postprocessed_predictions_alignedlabels
-            )
-
-            model_results = {
-                model_name: {
-                    "percentile threshold": percentile_threshold,
-                    "results": results,
-                }
-            }
-            model_results_path = os.path.join(
-                binning_results_path, model_name + ".json"
-            )
-            with open(model_results_path, "w") as results_file:
-                json.dump(model_results, results_file)
->>>>>>> c928fa12
         print("========================================= \n \n")
     return
 
