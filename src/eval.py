import os
<<<<<<< HEAD
=======

from utils import calculate_similarity_matrix

import tables as tb
>>>>>>> 1333a5e3
import numpy as np
from scipy.optimize import linear_sum_assignment
import sklearn.metrics


def compute_species_center_similarity(
    embeddings: np.array,
    label_ids: np.array,
    results_threshold_similarities_path: str,
    model_name: str,
    percentile_threshold=70,
) -> float:
    """Computes the similarities between each contig and its species center. Concatenates all similarites across species to a list. A specified percentile of all similarities is returned as the threshold. Also saves all similarites results folder.
    N.B: Use the threshold dataset (or other holdout data) for this function.

    Args:
        embeddings (np.array): embeddings from the model
        label_ids (np.array): labels correspondiong to the embeddings
        percentile_threshold (int, optional): The percentile that is used to obtain the threshold from the list of all similarities. Defaults to 70.

    Returns:
        float: Threshold using the specified percentile_threshold
    """

    all_similarities = []
    unique_labels = np.unique(label_ids)
    for label in unique_labels:
        label_ids_filtered = np.where(label_ids == label)[0]
        embeddings_filtered = embeddings[label_ids_filtered]

        label_centroid = np.mean(embeddings_filtered, axis=0)
        similarities_to_centroid = np.dot(embeddings_filtered, label_centroid)

        all_similarities.extend(similarities_to_centroid)

    all_similarities = np.array(all_similarities)
    all_similarities.sort()

    percentiles = [10, 20, 30, 40, 50, 60, 70, 80, 90]
    percentile_values = [np.percentile(all_similarities, p) for p in percentiles]
    threshold = np.percentile(all_similarities, percentile_threshold)
    print(f"Threshold: {threshold}")

    results_threshold_similarities_file = os.path.join(
        results_threshold_similarities_path,
        model_name + "_" + str(percentile_threshold) + ".npy",
    )

    if not os.path.exists(results_threshold_similarities_file):
        with open(results_threshold_similarities_file, "wb") as f:
            np.save(f, all_similarities)
        print(
            f"Saved threshold similarities to path {results_threshold_similarities_file}"
        )

    return threshold, percentile_threshold


def KMediod(
    embeddings: np.array,
    min_similarity,
    hd5_path: str,
    min_bin_size=10,
    num_steps=3,
    max_iter=1000,
) -> np.array:
    """Performs K-mediod clustering algorithm as described in DNABERT-S (
    https://doi.org/10.48550/arXiv.2402.08777). Code is modified from https://github.com/MAGICS-LAB/DNABERT_S/tree/main.

        Args:
            embeddings (np.array): normalized embeddings with dimensions (n_samples, n_embeddings)
            min_similarity (float, optional): threshold used to decide whether two embeddings are neighbours. Has to be computed for each model.
            hd5_path (str): path to the the similarity matrix in hd5 format.
            min_bin_size (int, optional): minimum binning size; clusters with fewer instances than min_bin_size will be discarded. Defaults to 10.
            num_steps (int, optional): number of steps that the seed is moved. Defaults to 3.
            max_iter (int, optional): number of iterations, where one iteration corresponds to one cluster. Defaults to 1000.

        Returns:
            np.array: predicted predictions for each instance with dimensions (n_samples,)
    """
    hd5_path = os.path.join("similarities", hd5_path)

    n = embeddings.shape[0]

    print(f"Calculating similarity matrix with {n} samples.")

    calculate_similarity_matrix(embeddings, min_similarity, hd5_path)

    predictions = np.ones(n) * -1
    predictions = predictions.astype(int)

    print(f"Running KMedoid on {n} samples.")
    with tb.open_file(hd5_path, "r") as f:
        similarities = f.root.similarities

        density_vector = np.sum(similarities, axis=1)

        count = 0
        while np.any(predictions == -1):
            count += 1
            if count > max_iter:
                break
            i = np.argmax(density_vector)
            density_vector[i] = -100  # discards the seed from density vector

            seed = embeddings[i]
            idx_within = np.zeros(len(embeddings), dtype=bool)
            idx_available = predictions == -1

            for _ in range(num_steps):
                similarity = np.dot(embeddings, seed)
                idx_within = similarity >= min_similarity
                idx = np.where(np.logical_and(idx_within, idx_available))[0]
                seed = np.mean(
                    embeddings[idx], axis=0
                )  # seed is the mean of neighbours

            # assign predictions
            predictions[idx] = count
            density_vector -= np.sum(
                similarities[:, idx], axis=1
            )  # updating density vector by the removed indices
            density_vector[idx] = (
                -100
            )  # discards the chosen instances from density vector
            if count % 20 == 0:
                print(f"KMedoid Step {count} completed.")
        # remove bins that are too small
        unique, counts = np.unique(predictions, return_counts=True)
        for i, c in zip(unique, counts):
            if c < min_bin_size:
                predictions[predictions == i] = -1

    return predictions


def align_labels_via_linear_sum_assignemt(
    true_labels: np.array, predicted_labels: np.array
) -> dict:
    """
    Aligns the predicted labels with the true labels using the Linear Sum Assignment Algorithm, i.e. Hungarian algorithm.
    Optimses the maximum weight bipartite graph.
    Code is modified from https://github.com/MAGICS-LAB/DNABERT_S/tree/main.


    Args:
    true_labels (np.array): The true labels of the data.
    predicted_labels (np.array): The labels predicted by k-mediod clustering algorithm.

    Returns:
    dict: A dictionary mapping the predicted labels to the aligned true labels.
    """
    # Create a confusion matrix
    max_label = max(max(true_labels), max(predicted_labels)) + 1
    confusion_matrix = np.zeros((max_label, max_label), dtype=int)

    for true_label, predicted_label in zip(true_labels, predicted_labels):
        confusion_matrix[true_label, predicted_label] += 1

    # Apply the Hungarian algorithm
    row_ind, col_ind = linear_sum_assignment(
        confusion_matrix, maximize=True
    )  # Optimses the maximum weight bipartite graph

    # Create a mapping from predicted labels to true labels
    label_mapping = {
        predicted_label: true_label
        for true_label, predicted_label in zip(row_ind, col_ind)
    }

    return label_mapping


def compute_eval_metrics(true_labels: np.array, predicted_labels: np.array) -> dict:
    """
    Calculates recall and F1 score, and provides results at thresholds.

    Args:
        true_labels_bin (np.array): True labels.
        predicted_labels_bin (np.array): Predicted labels that are aligned to the true labels (e.g. using align_labels_via_linear_sum_assignemt).

    Returns:
        dict: Contains recall and F1 counts above thresholds.
    """

    # Calculate recall for each class
    recall_bin = sklearn.metrics.recall_score(
        true_labels, predicted_labels, average=None, zero_division=0
    )
    recall_bin.sort()

    # Calculate F1 scores for each class
    f1_bin = sklearn.metrics.f1_score(
        true_labels, predicted_labels, average=None, zero_division=0
    )
    f1_bin.sort()

    # Define thresholds for evaluation
    thresholds = [0.1, 0.2, 0.3, 0.4, 0.5, 0.6, 0.7, 0.8, 0.9]
    recall_results = []
    f1_results = []

    # Evaluate recall and F1 scores above each threshold
    for threshold in thresholds:
        recall_results.append(len(np.where(recall_bin > threshold)[0]))
        f1_results.append(len(np.where(f1_bin > threshold)[0]))

    return {
        "thresholds": thresholds,
        "f1_results": f1_results,
        "recall_results": recall_results,
    }<|MERGE_RESOLUTION|>--- conflicted
+++ resolved
@@ -1,11 +1,8 @@
 import os
-<<<<<<< HEAD
-=======
 
 from utils import calculate_similarity_matrix
 
 import tables as tb
->>>>>>> 1333a5e3
 import numpy as np
 from scipy.optimize import linear_sum_assignment
 import sklearn.metrics
