import os

import tables as tb
import numpy as np
from scipy.optimize import linear_sum_assignment
import sklearn.metrics

from .utils import calculate_similarity_matrix


def compute_species_center_similarity(
    embeddings: np.array,
    label_ids: np.array,
    results_threshold_similarities_path: str,
    model_name: str,
    percentile_threshold=70,
) -> float:
    """Computes the similarities between each contig and its species center. Concatenates all similarites across species to a list. A specified percentile of all similarities is returned as the threshold. Also saves all similarites results folder.
    N.B: Use the threshold dataset (or other holdout data) for this function.

    Args:
        embeddings (np.array): embeddings from the model
        label_ids (np.array): labels correspondiong to the embeddings
        percentile_threshold (int, optional): The percentile that is used to obtain the threshold from the list of all similarities. Defaults to 70.

    Returns:
        float: Threshold using the specified percentile_threshold
    """

    all_similarities = []
    unique_labels = np.unique(label_ids)
    for label in unique_labels:
        label_ids_filtered = np.where(label_ids == label)[0]
        embeddings_filtered = embeddings[label_ids_filtered]

        label_centroid = np.mean(embeddings_filtered, axis=0)
        similarities_to_centroid = np.dot(embeddings_filtered, label_centroid)

        all_similarities.extend(similarities_to_centroid)

    all_similarities = np.array(all_similarities)
    all_similarities.sort()

    threshold = np.percentile(all_similarities, percentile_threshold)
    print(f"Threshold: {threshold}")

    results_threshold_similarities_file = os.path.join(
        results_threshold_similarities_path,
        model_name + "_" + str(percentile_threshold) + ".npy",
    )

    if not os.path.exists(results_threshold_similarities_file):
        with open(results_threshold_similarities_file, "wb") as f:
            np.save(f, all_similarities)
        print(
            f"Saved threshold similarities to path {results_threshold_similarities_file}"
        )

    return threshold, percentile_threshold


def KMediod(
    embeddings: np.array,
    min_similarity,
    hd5_path: str,
    min_bin_size=10,
    num_steps=3,
    max_iter=1000,
) -> np.array:
    """Performs K-mediod clustering algorithm as described in DNABERT-S (
    https://doi.org/10.48550/arXiv.2402.08777). Code is modified from https://github.com/MAGICS-LAB/DNABERT_S/tree/main.

        Args:
            embeddings (np.array): normalized embeddings with dimensions (n_samples, n_embeddings)
            min_similarity (float, optional): threshold used to decide whether two embeddings are neighbours. Has to be computed for each model.
            hd5_path (str): path to the the similarity matrix in hd5 format.
            min_bin_size (int, optional): minimum binning size; clusters with fewer instances than min_bin_size will be discarded. Defaults to 10.
            num_steps (int, optional): number of steps that the seed is moved. Defaults to 3.
            max_iter (int, optional): number of iterations, where one iteration corresponds to one cluster. Defaults to 1000.

        Returns:
            np.array: predicted predictions for each instance with dimensions (n_samples,)
    """

    n = embeddings.shape[0]

    print(f"Calculating similarity matrix with {n} samples.\n")

    hd5_path = calculate_similarity_matrix(embeddings, min_similarity, hd5_path)

    predictions = np.ones(n) * -1
    predictions = predictions.astype(int)
    density_vector = np.zeros(n)
    print("=========================================\n")
    print(f"Running KMedoid on {n} samples.\n")
    print("=========================================\n")
    with tb.open_file(hd5_path, "r") as f:
        similarities = f.root.similarities

        density_vector[:] = np.sum(similarities[:, :], axis=1)

        count = 0
        while np.any(predictions == -1):
            count += 1
            if count > max_iter:
                break
            i = np.argmax(density_vector)
            density_vector[i] = -100  # discards the seed from density vector

            seed = embeddings[i]
            idx_within = np.zeros(len(embeddings), dtype=bool)
            idx_available = predictions == -1

            for _ in range(num_steps):
                similarity = np.dot(embeddings, seed)
                idx_within = similarity >= min_similarity
                idx = np.where(np.logical_and(idx_within, idx_available))[0]
                seed = np.mean(
                    embeddings[idx], axis=0
                )  # seed is the mean of neighbours

            # assign predictions
            predictions[idx] = count
            density_vector -= np.sum(
                similarities[:, idx], axis=1
            )  # updating density vector by the removed indices
            density_vector[idx] = (
                -100
            )  # discards the chosen instances from density vector
            if count % 20 == 0:
                print(f"KMedoid Step {count} completed.")
        # remove bins that are too small
        unique, counts = np.unique(predictions, return_counts=True)
        for i, c in zip(unique, counts):
            if c < min_bin_size:
                predictions[predictions == i] = -1

    return predictions


def align_labels_via_linear_sum_assignemt(
    true_labels: np.array, predicted_labels: np.array
) -> dict:
    """
    Aligns the predicted labels with the true labels using the Linear Sum Assignment Algorithm, i.e. Hungarian algorithm.
    Optimses the maximum weight bipartite graph.
    Code is modified from https://github.com/MAGICS-LAB/DNABERT_S/tree/main.


    Args:
    true_labels (np.array): The true labels of the data.
    predicted_labels (np.array): The labels predicted by k-mediod clustering algorithm.

    Returns:
    dict: A dictionary mapping the predicted labels to the aligned true labels.
    """
    # Create a confusion matrix
    max_label = max(max(true_labels), max(predicted_labels)) + 1
    confusion_matrix = np.zeros((max_label, max_label), dtype=int)

    for true_label, predicted_label in zip(true_labels, predicted_labels):
        confusion_matrix[true_label, predicted_label] += 1

    # Apply the Hungarian algorithm
    row_ind, col_ind = linear_sum_assignment(
        confusion_matrix, maximize=True
    )  # Optimses the maximum weight bipartite graph

    # Create a mapping from predicted labels to true labels
    label_mapping = {
        predicted_label: true_label
        for true_label, predicted_label in zip(row_ind, col_ind)
    }

    return label_mapping


def compute_eval_metrics(true_labels: np.array, predicted_labels: np.array, path: str, model_name: str) -> None:
    """
    Calculates recall and F1 score, and provides results at thresholds.

    Args:
        true_labels_bin (np.array): True labels.
        predicted_labels_bin (np.array): Predicted labels that are aligned to the true labels (e.g. using align_labels_via_linear_sum_assignemt).
        path (str): Directory path where the result JSON file will be saved.
        model_name (str): Name of the model, used for naming the JSON file and as a key in the JSON content.

    Returns:
        None
    """

    # Calculate recall for each class
    recall_bin = sklearn.metrics.recall_score(
        true_labels, predicted_labels, average=None, zero_division=0
    )
    recall_bin.sort()

    # Calculate F1 scores for each class
    f1_bin = sklearn.metrics.f1_score(
        true_labels, predicted_labels, average=None, zero_division=0
    )
    f1_bin.sort()

    # Define thresholds for evaluation
    thresholds = [0.1, 0.2, 0.3, 0.4, 0.5, 0.6, 0.7, 0.8, 0.9]
    recall_results = []
    f1_results = []

    # Evaluate recall and F1 scores above each threshold
    for threshold in thresholds:
        recall_results.append(len(np.where(recall_bin > threshold)[0]))
        f1_results.append(len(np.where(f1_bin > threshold)[0]))

<<<<<<< HEAD
    model_results = {
            model_name: {
                "thresholds": thresholds,
                "f1_results": f1_results,
                "recall_results": recall_results
            }
        }
    
    model_results_path = os.path.join(binning_results_path, model_name + ".json")
        
    with open(model_results_path, "w") as results_file:
        json.dump(model_results, results_file)

def compute_silhouette_score(embeddings: np.ndarray, predicted_labels: np.ndarray, path: str, model_name: str) -> None:
    """
    Calculates the silhouette score based on embeddings and predicted labels, and saves the result as a JSON file.

    Args:
        embeddings (np.ndarray): Embedding vectors representing the data points.
        predicted_labels (np.ndarray): Predicted cluster labels for each data point.
        path (str): Directory path where the result JSON file will be saved.
        model_name (str): Name of the model, used for naming the JSON file and as a key in the JSON content.

    Returns:
        None
    """

    # Calculate the silhouette score
    score = sklearn.metrics.silhouette_score(embeddings, predicted_labels)

    # Organize the result into a dictionary
    model_ss = {
        model_name: {
            "silhouette_score": score,
        }
    }

    # Generate the file path for saving the results
    model_ss_path = os.path.join(path, model_name + ".json")

    # Save the results as a JSON file
    with open(model_ss_path, "w") as results_file:
        json.dump(model_ss, results_file)
=======
    return {
        "thresholds": thresholds,
        "f1_results": f1_results,
        "recall_results": recall_results,
    }


def process_unpredicted_contigs(
    all_predictions: np.array,
    all_labels: np.array,
    embeddings: np.array,
    processing_method: str,
) -> tuple[np.array, np.array, int]:
    """
    Processes unpredicted contigs (contigs assigned -1 by the K-medoid algorithm).
    This function handles unpredicted contigs by either removing them or assigning them
    to the nearest species centroid based on the specified processing method.

    Args:
        all_predictions (np.array): Array of predictions from the K-medoid algorithm,
                                    where -1 indicates unassigned contigs.
        all_labels (np.array): Array of true labels for each contig.
        embeddings (np.array): Array of embeddings for each contig, used to compute
                               distances to centroids if required.
        processing_method (str): Specifies the handling method for unassigned contigs.
                                 Options are:
                                 - "remove": Removes all unassigned contigs.
                                 - "nearest_centroid": Assigns each unassigned contig
                                   to the nearest species centroid.

    Returns:
        tuple[np.array, np.array, int]: A tuple containing:
            - postprocessed_predictions (np.array): Updated predictions array with
              unassigned contigs handled based on the specified method.
            - postprocessed_labels (np.array): Updated labels array, corresponding
              to the postprocessed predictions.
            - n_unpredicted_contigs (int): Count of unassigned contigs before processing.
    """

    n_unpredicted_contigs = len(all_predictions[all_predictions == -1])

    if processing_method == "remove":
        postprocessed_predictions = all_predictions[all_predictions != -1]
        postprosessed_labels = all_labels[all_predictions != -1]

    elif processing_method == "nearest_centroid":

        assert len(all_predictions) == len(all_labels) == len(embeddings)

        # calculate species centroid
        unique_predictions = np.unique(all_predictions[all_predictions != -1])
        all_prediction_centroids = []
        for prediction in unique_predictions:
            predictions_filtered = np.where(all_predictions == prediction)[0]
            embeddings_filtered = embeddings[predictions_filtered]

            prediction_centroid = np.mean(embeddings_filtered, axis=0)
            all_prediction_centroids.append(prediction_centroid)

        all_prediction_centroids = np.array(all_prediction_centroids)

        unassigned_embeddings_indices = np.where(all_predictions == -1)[0]
        unassigned_embeddings = embeddings[all_predictions == -1]

        similarities_to_centroids = np.dot(
            unassigned_embeddings, all_prediction_centroids.T
        )  #  dim (n_unassigned_embeddings, n_centroids)
        nearest_centroid_predictions = unique_predictions[
            np.argmax(similarities_to_centroids, axis=1)
        ]  # dim(n_unclassified_contigs, )

        postprocessed_predictions = all_predictions.copy()
        postprocessed_predictions[unassigned_embeddings_indices] = (
            nearest_centroid_predictions
        )
        postprosessed_labels = all_labels

    return postprocessed_predictions, postprosessed_labels, n_unpredicted_contigs
>>>>>>> c928fa12
<|MERGE_RESOLUTION|>--- conflicted
+++ resolved
@@ -211,7 +211,6 @@
         recall_results.append(len(np.where(recall_bin > threshold)[0]))
         f1_results.append(len(np.where(f1_bin > threshold)[0]))
 
-<<<<<<< HEAD
     model_results = {
             model_name: {
                 "thresholds": thresholds,
@@ -248,20 +247,12 @@
             "silhouette_score": score,
         }
     }
-
     # Generate the file path for saving the results
     model_ss_path = os.path.join(path, model_name + ".json")
 
     # Save the results as a JSON file
     with open(model_ss_path, "w") as results_file:
         json.dump(model_ss, results_file)
-=======
-    return {
-        "thresholds": thresholds,
-        "f1_results": f1_results,
-        "recall_results": recall_results,
-    }
-
 
 def process_unpredicted_contigs(
     all_predictions: np.array,
@@ -333,5 +324,4 @@
         )
         postprosessed_labels = all_labels
 
-    return postprocessed_predictions, postprosessed_labels, n_unpredicted_contigs
->>>>>>> c928fa12
+    return postprocessed_predictions, postprosessed_labels, n_unpredicted_contigs